use std::{cell::RefCell, rc::Rc};

use eframe::{
    egui::{
        self, Button, DragValue, Image, Layout, Pos2, Response, RichText, Slider, TextureOptions,
        Ui, Widget,
    },
    emath::Align2,
    epaint::{Color32, Vec2},
};
use egui_plot::{MarkerShape, Plot, PlotBounds, PlotImage, PlotPoint, Points, Text};

use crate::{
    gizmos::GizmoKind, pane_dispatcher::Pane, thermal_data::ThermalDataPos,
    widgets::selectable_image_label::SelectableImageLabel, AppGlobalState,
};

pub struct ThermalDisplayPane {
    global_state: Rc<RefCell<AppGlobalState>>,

    camera_texture: Option<egui::TextureHandle>,
    camera_image_size: Option<(usize, usize)>,

    zoom_to_fit: bool,
    external_zoom_factor: f64,
    external_zoom_factor_changed: bool,

    // Uuid of the gizmo which was right clicked
    right_clicked_gizmo_uuid: Option<uuid::Uuid>,
    dragged_gizmo_uuid: Option<uuid::Uuid>,

    maximized: bool,
}

impl ThermalDisplayPane {
    pub fn new(global_state: Rc<RefCell<AppGlobalState>>) -> ThermalDisplayPane {
        ThermalDisplayPane {
            global_state,
            camera_texture: None,

            camera_image_size: None,
            zoom_to_fit: true,
            external_zoom_factor: 1.0,
            external_zoom_factor_changed: false,
            maximized: false,

            right_clicked_gizmo_uuid: None,
            dragged_gizmo_uuid: None,
        }
    }

    fn build_toolbar_ui(&mut self, ui: &mut egui::Ui, global_state: &mut AppGlobalState) {
        ui.with_layout(
            Layout::left_to_right(egui::Align::Min)
                .with_main_align(egui::Align::Min)
                .with_main_justify(false),
            |ui| {
                Image::new(egui::include_image!("../icons/zoom-in.svg"))
                    .max_height(16.0)
                    .max_width(16.0)
                    .tint(ui.style().visuals.widgets.active.fg_stroke.color)
                    .ui(ui);

                if ui
                    .add_enabled(!self.zoom_to_fit, Button::new("Reset zoom"))
                    .on_hover_text("Reset zoom to fit the screen")
                    .clicked()
                {
                    self.zoom_to_fit = true;
                }
                if zoom_edit_field(ui, &mut self.external_zoom_factor).changed() {
                    self.external_zoom_factor_changed = true;
                    self.zoom_to_fit = false;
                }
                if Slider::new(&mut self.external_zoom_factor, 0.1..=10.0)
                    .clamp_to_range(true)
                    .show_value(false)
                    .ui(ui)
                    .changed()
                {
                    self.external_zoom_factor_changed = true;
                    self.zoom_to_fit = false;
                }

                ui.add_space(8.0);

                if ui
                    .add(SelectableImageLabel::new(
                        false,
                        Image::new(egui::include_image!("../icons/rotate-ccw.svg"))
                            .max_height(14.0)
                            .tint(ui.style().visuals.widgets.active.fg_stroke.color),
                    ))
                    .clicked()
                {
                    global_state.thermal_capturer_settings.rotation =
                        global_state.thermal_capturer_settings.rotation.next();
                    let settings_clone = global_state.thermal_capturer_settings.clone();
                    if let Some(thermal_capturer) = global_state.thermal_capturer_inst.as_mut() {
                        thermal_capturer.set_settings(settings_clone);
                    }
                }

                if ui
                    .add(SelectableImageLabel::new(
                        false,
                        Image::new(egui::include_image!("../icons/rotate-cw.svg"))
                            .max_height(14.0)
                            .tint(ui.style().visuals.widgets.active.fg_stroke.color),
                    ))
                    .clicked()
                {
                    global_state.thermal_capturer_settings.rotation =
                        global_state.thermal_capturer_settings.rotation.prev();
                    let settings_clone = global_state.thermal_capturer_settings.clone();
                    if let Some(thermal_capturer) = global_state.thermal_capturer_inst.as_mut() {
                        thermal_capturer.set_settings(settings_clone);
                    }
                }

                ui.with_layout(
                    Layout::right_to_left(egui::Align::Min).with_main_align(egui::Align::Max),
                    |ui| {
                        if ui
                            .add_enabled(
                                global_state.thermal_capturer_inst.is_some(),
                                SelectableImageLabel::new(
                                    self.maximized,
                                    Image::new(egui::include_image!("../icons/maximize.svg"))
                                        .max_height(14.0),
                                ),
                            )
                            .clicked()
                        {
                            self.maximized = !self.maximized;
                        }

                        if global_state.thermal_capturer_inst.is_none() {
                            self.maximized = false;
                        }
                    },
                );
            },
        );
    }
}

impl Pane for ThermalDisplayPane {
    fn title(&self) -> egui::WidgetText {
        "Thermal Display".into()
    }

    fn ui(&mut self, ui: &mut egui::Ui) {
        let global_state_clone = self.global_state.clone();
        let mut global_state = global_state_clone.as_ref().borrow_mut();

        ui.centered_and_justified(|ui| {
            if let Some(res) = global_state.last_thermal_capturer_result.as_ref() {
                self.camera_texture = Some(ui.ctx().load_texture(
                    "cam_ctx",
                    res.image.clone(),
                    TextureOptions {
                        magnification: egui::TextureFilter::Nearest,
                        ..Default::default()
                    },
                ));
                self.camera_image_size = Some((res.image.width(), res.image.height()));
            }

            let gizmo_results = global_state
                .last_thermal_capturer_result
                .as_ref()
                .map(|r| r.gizmo_results.clone())
                .clone();

            ui.vertical(|ui| {
                self.build_toolbar_ui(ui, &mut global_state);
                if let Some(texture) = self.camera_texture.as_ref() {
                    let img_size = self.camera_image_size.unwrap();

                    const POINT_GIZMO_SIZE: f32 = 12.0;

                    let plot_response = Plot::new("thermal_display_plot")
                        .show_grid(false)
                        .show_axes(false)
                        .show_y(false)
                        .show_x(false)
                        .allow_boxed_zoom(false)
                        .allow_double_click_reset(false)
                        .allow_zoom(false)
                        .allow_drag(false)
                        .allow_scroll(false)
                        .data_aspect(1.0)
                        .show(ui, |plot_ui| {
                            if self.zoom_to_fit {
                                // let's manually set the bounds we need to fit the image from the camera

                                let center_x = img_size.0 as f64 / 2.0;
                                let center_y = img_size.1 as f64 / 2.0;

                                plot_ui.set_plot_bounds(PlotBounds::from_min_max(
                                    [
                                        center_x - (img_size.0 as f64 / 2.0) * (1.0),
                                        center_y - (img_size.1 as f64 / 2.0) * (1.0),
                                    ],
                                    [
                                        center_x + (img_size.0 as f64 / 2.0) * (1.0),
                                        center_y + (img_size.1 as f64 / 2.0) * (1.0),
                                    ],
                                ));
                            }

                            // if zoom was changed manually from the slider, update the plot bounds
                            if self.external_zoom_factor_changed {
                                self.external_zoom_factor_changed = false;
                                let curr_zoom_factor = (img_size.0 as f64
                                    / plot_ui.plot_bounds().width())
                                .max(img_size.1 as f64 / plot_ui.plot_bounds().height());
                                let zoom_delta =
                                    (self.external_zoom_factor / curr_zoom_factor) as f32;

                                plot_ui.zoom_bounds(
                                    Vec2::new(zoom_delta, zoom_delta),
                                    plot_ui.plot_bounds().center(),
                                )
                            }

                            // Show the actual thermal image
                            plot_ui.image(PlotImage::new(
                                "thermal image",
                                texture,
                                PlotPoint::new(img_size.0 as f64 / 2.0, img_size.1 as f64 / 2.0),
                                Vec2::new(img_size.0 as f32, img_size.1 as f32),
                            ));

                            let temp_unit = global_state.preferred_temperature_unit();

                            // Finds the gizmo under a given screen position
                            let mut get_gizmo_under_screen_pos = |screen_pos_to_check: Pos2| {
                                global_state
                                    .thermal_capturer_settings
                                    .gizmo
                                    .children_mut()
                                    .unwrap()
                                    .iter()
                                    .find(|gizmo| match gizmo.kind {
                                        GizmoKind::TempAt { pos } => {
                                            let gizmo_screen_pos = plot_ui.screen_from_plot(
                                                [pos.x as f64, img_size.1 as f64 - pos.y as f64]
                                                    .into(),
                                            );
                                            screen_pos_to_check.distance(gizmo_screen_pos)
                                                < POINT_GIZMO_SIZE
                                        }
                                        _ => false,
                                    })
                                    .map(|gizmo| gizmo.uuid)
                            };

                            let mut hovered_gizmo = None;

                            let mut interact_gizmo_uuid = None;

                            // check if any gizmo was hovered
                            if plot_ui.response().hovered() {
                                if let Some(pointer_pos) =
                                    plot_ui.ctx().input(|inp| inp.pointer.latest_pos())
                                {
                                    hovered_gizmo = get_gizmo_under_screen_pos(pointer_pos);
                                }
                            }

                            if let Some(pointer_pos) = plot_ui
                                .ctx()
                                .input(|inp: &egui::InputState| inp.pointer.interact_pos())
                            {
                                interact_gizmo_uuid = get_gizmo_under_screen_pos(pointer_pos);
                            }

                            global_state
                                .thermal_capturer_settings
                                .gizmo
                                .children_mut()
                                .unwrap()
                                .iter()
                                .for_each(|c| {
                                    let result =
                                        gizmo_results.as_ref().and_then(|r| r.get(&c.uuid));
<<<<<<< HEAD
                                    if let Some(result) = result {										
=======
                                    if let Some(result) = result {
                                        let _color = c.color;

                                        let x = result.pos.x as f64;

                                        let y = img_size.1 as f64 - result.pos.y as f64;

                                        let _size = 10.0;

                                        let background_opacity = if Some(c.uuid) == hovered_gizmo {
                                            0.5
                                        } else {
                                            0.3
                                        };

                                        plot_ui.points(
                                            Points::new(c.name.clone(), vec![[x, y]])
                                                .shape(MarkerShape::Circle)
                                                .radius(POINT_GIZMO_SIZE)
                                                .filled(true)
                                                .color(
                                                    Color32::BLACK
                                                        .gamma_multiply(background_opacity),
                                                ),
                                        );
                                        plot_ui.points(
                                            Points::new(c.name.clone(), vec![[x, y]])
                                                .shape(MarkerShape::Circle)
                                                .radius(POINT_GIZMO_SIZE * 0.66)
                                                .filled(false)
                                                .color(Color32::WHITE),
                                        );
                                        plot_ui.points(
                                            Points::new(c.name.clone(), vec![[x, y]])
                                                .shape(MarkerShape::Plus)
                                                .radius(POINT_GIZMO_SIZE)
                                                .color(c.color),
                                        );

>>>>>>> 3402ab3a
                                        if c.show_temperature_label {
											let _color = c.color;

											let x = result.pos.x as f64;

											let y = img_size.1 as f64 - result.pos.y as f64;

											let _size = 10.0;

											let background_opacity = if Some(c.uuid) == hovered_gizmo {
												0.5
											} else {
												0.3
											};

											plot_ui.points(
												Points::new(vec![[x, y]])
													.shape(MarkerShape::Circle)
													.radius(POINT_GIZMO_SIZE)
													.filled(true)
													.color(
														Color32::BLACK
															.gamma_multiply(background_opacity),
													),
											);
											plot_ui.points(
												Points::new(vec![[x, y]])
													.shape(MarkerShape::Circle)
													.radius(POINT_GIZMO_SIZE * 0.66)
													.filled(false)
													.color(Color32::WHITE),
											);
											plot_ui.points(
												Points::new(vec![[x, y]])
													.shape(MarkerShape::Plus)
													.radius(POINT_GIZMO_SIZE)
													.color(c.color),
											);

                                            plot_ui.text(
                                                Text::new(
                                                    c.name.clone(),
                                                    PlotPoint::new(x + 4.0, y),
                                                    RichText::new(format!(
                                                        "{:.1} {}",
                                                        result.temperature.to_unit(temp_unit),
                                                        temp_unit.suffix()
                                                    ))
                                                    .size(16.0)
                                                    .background_color(
                                                        Color32::BLACK.gamma_multiply(0.5),
                                                    )
                                                    .color(Color32::WHITE),
                                                )
                                                .anchor(Align2::LEFT_CENTER),
                                            );
                                        }
                                    }
                                });

                            // Adding gizmos by clicking, if the plot is clicked and no gizmo is hovered
                            if plot_ui.response().clicked() && hovered_gizmo.is_none() {
                                let pos = plot_ui.pointer_coordinate().unwrap();
                                let x = pos.x as usize;
                                let y = pos.y as usize;
                                if x > 0 && y > 0 && x < img_size.0 && y < img_size.1 {
                                    global_state.thermal_capturer_settings.gizmo.push_child(
                                        GizmoKind::TempAt {
                                            pos: ThermalDataPos::new(x, img_size.1 - y),
                                        },
                                        "Custom".to_string(),
                                    );

                                    let settings_clone =
                                        global_state.thermal_capturer_settings.clone();
                                    if let Some(thermal_capturer) =
                                        global_state.thermal_capturer_inst.as_mut()
                                    {
                                        thermal_capturer.set_settings(settings_clone);
                                    }
                                }
                            }

                            // handle right click
                            if plot_ui
                                .response()
                                .clicked_by(egui::PointerButton::Secondary)
                            {
                                self.right_clicked_gizmo_uuid = interact_gizmo_uuid;
                            }

                            // handle zooming (with the scroll wheel, or touchpad gestures)
                            if plot_ui.response().hovered() {
                                let zoom_delta = plot_ui.ctx().input(|inp| {
                                    // try to get zoom delta from 3 different sources
                                    let zoom_delta_from_multitouch =
                                        inp.multi_touch().map(|touch| touch.zoom_delta);
                                    let zoom_delta_from_scroll =
                                        (inp.smooth_scroll_delta.y / 200.0).exp();

                                    let zoom_delta_from_zoom = inp
                                        .raw
                                        .events
                                        .iter()
                                        .filter_map(|e| match e {
                                            egui::Event::Zoom(zoom) => Some(*zoom),
                                            _ => None,
                                        })
                                        .reduce(|a, b| a + b);
                                    None.or(zoom_delta_from_multitouch)
                                        .or(zoom_delta_from_zoom)
                                        .unwrap_or(zoom_delta_from_scroll)
                                });

                                if zoom_delta != 1.0 {
                                    self.zoom_to_fit = false;
                                    plot_ui.zoom_bounds_around_hovered(Vec2::new(
                                        zoom_delta, zoom_delta,
                                    ))
                                }
                            }

                            // handle draging with middle button
                            if plot_ui.response().dragged_by(egui::PointerButton::Middle) {
                                self.zoom_to_fit = false;
                                let delta = plot_ui.response().drag_delta();

                                let plot_transform = Vec2::new(
                                    (-1.0 / plot_ui.transform().dpos_dvalue_x()) as f32,
                                    (-1.0 / plot_ui.transform().dpos_dvalue_y()) as f32,
                                );
                                plot_ui.translate_bounds(plot_transform * delta);
                            }

                            if plot_ui
                                .response()
                                .drag_started_by(egui::PointerButton::Primary)
                            {
                                if let Some(interacted_gizmo_uuid) = interact_gizmo_uuid {
                                    self.dragged_gizmo_uuid = Some(interacted_gizmo_uuid);
                                }
                            }

                            if plot_ui
                                .response()
                                .drag_stopped_by(egui::PointerButton::Primary)
                            {
                                self.dragged_gizmo_uuid = None;
                            }

                            if plot_ui.response().dragged_by(egui::PointerButton::Primary) {
                                if let Some(dragged_gizmo_uuid) = self.dragged_gizmo_uuid {
                                    let interacted_gizmo = global_state
                                        .thermal_capturer_settings
                                        .gizmo
                                        .children_mut()
                                        .unwrap()
                                        .iter_mut()
                                        .find(|gizmo| gizmo.uuid == dragged_gizmo_uuid);

                                    if let Some(interacted_gizmo) = interacted_gizmo {
                                        let pos = plot_ui.pointer_coordinate().unwrap();
                                        interacted_gizmo.kind = GizmoKind::TempAt {
                                            pos: ThermalDataPos::new(
                                                pos.x.max(0.0).min((img_size.0 - 1) as f64)
                                                    as usize,
                                                img_size.1
                                                    - pos.y.max(0.0).min((img_size.1 - 1) as f64)
                                                        as usize,
                                            ),
                                        };

                                        let settings_clone =
                                            global_state.thermal_capturer_settings.clone();
                                        if let Some(thermal_capturer) =
                                            global_state.thermal_capturer_inst.as_mut()
                                        {
                                            thermal_capturer.set_settings(settings_clone);
                                        }
                                    }
                                }
                            }
                        });

                    // update external_zoom_factor so that the slider is in sync with the plot zoom
                    self.external_zoom_factor = (img_size.0 as f64
                        / plot_response.transform.bounds().width())
                    .max(img_size.1 as f64 / plot_response.transform.bounds().height());

                    if let Some(context_emnu_gizmo_uuid) = self.right_clicked_gizmo_uuid {
                        let gizmo = global_state
                            .thermal_capturer_settings
                            .gizmo
                            .children_mut()
                            .unwrap()
                            .iter_mut()
                            .find(|gizmo| gizmo.uuid == context_emnu_gizmo_uuid);

                        match gizmo {
                            Some(gizmo) => {
                                let gizmo_name = gizmo.name.clone();
                                plot_response.response.context_menu(|ui| {
                                    ui.label(format!("Measurement: {}", gizmo_name));
                                    if ui.button("Delete").clicked() {
                                        global_state
                                            .thermal_capturer_settings
                                            .gizmo
                                            .children_mut()
                                            .unwrap()
                                            .retain(|g| g.uuid != context_emnu_gizmo_uuid);

                                        let settings_clone =
                                            global_state.thermal_capturer_settings.clone();
                                        if let Some(thermal_capturer) =
                                            global_state.thermal_capturer_inst.as_mut()
                                        {
                                            thermal_capturer.set_settings(settings_clone);
                                        }
                                        return; // prevent the rendering of the rest of the context menu after deletion
                                    }
                                    let gizmo = global_state
                                        .thermal_capturer_settings
                                        .gizmo
                                        .children_mut()
                                        .unwrap()
                                        .iter_mut()
                                        .find(|gizmo| gizmo.uuid == context_emnu_gizmo_uuid)
                                        .unwrap();

                                    ui.checkbox(
                                        &mut gizmo.show_temperature_label,
                                        "Show temperature",
                                    );
                                });
                            }
                            None => {
                                self.right_clicked_gizmo_uuid = None;
                            }
                        }
                    }
                }
            });
        });
    }

    fn is_maximized(&self) -> bool {
        self.maximized
    }
}

pub fn zoom_edit_field(ui: &mut Ui, zoom_value: &mut f64) -> Response {
    let mut tmp_value = *zoom_value * 100.0;
    let res = ui.add(
        DragValue::new(&mut tmp_value)
            .speed(3.0)
            .max_decimals(0)
            .suffix("%")
            .range(10.0..=1000.0),
    );
    *zoom_value = tmp_value / 100.0;
    res
}<|MERGE_RESOLUTION|>--- conflicted
+++ resolved
@@ -286,9 +286,6 @@
                                 .for_each(|c| {
                                     let result =
                                         gizmo_results.as_ref().and_then(|r| r.get(&c.uuid));
-<<<<<<< HEAD
-                                    if let Some(result) = result {										
-=======
                                     if let Some(result) = result {
                                         let _color = c.color;
 
@@ -328,45 +325,45 @@
                                                 .color(c.color),
                                         );
 
->>>>>>> 3402ab3a
                                         if c.show_temperature_label {
-											let _color = c.color;
-
-											let x = result.pos.x as f64;
-
-											let y = img_size.1 as f64 - result.pos.y as f64;
-
-											let _size = 10.0;
-
-											let background_opacity = if Some(c.uuid) == hovered_gizmo {
-												0.5
-											} else {
-												0.3
-											};
-
-											plot_ui.points(
-												Points::new(vec![[x, y]])
-													.shape(MarkerShape::Circle)
-													.radius(POINT_GIZMO_SIZE)
-													.filled(true)
-													.color(
-														Color32::BLACK
-															.gamma_multiply(background_opacity),
-													),
-											);
-											plot_ui.points(
-												Points::new(vec![[x, y]])
-													.shape(MarkerShape::Circle)
-													.radius(POINT_GIZMO_SIZE * 0.66)
-													.filled(false)
-													.color(Color32::WHITE),
-											);
-											plot_ui.points(
-												Points::new(vec![[x, y]])
-													.shape(MarkerShape::Plus)
-													.radius(POINT_GIZMO_SIZE)
-													.color(c.color),
-											);
+                                            let _color = c.color;
+
+                                            let x = result.pos.x as f64;
+
+                                            let y = img_size.1 as f64 - result.pos.y as f64;
+
+                                            let _size = 10.0;
+
+                                            let background_opacity =
+                                                if Some(c.uuid) == hovered_gizmo {
+                                                    0.5
+                                                } else {
+                                                    0.3
+                                                };
+
+                                            plot_ui.points(
+                                                Points::new(c.name.clone(), vec![[x, y]])
+                                                    .shape(MarkerShape::Circle)
+                                                    .radius(POINT_GIZMO_SIZE)
+                                                    .filled(true)
+                                                    .color(
+                                                        Color32::BLACK
+                                                            .gamma_multiply(background_opacity),
+                                                    ),
+                                            );
+                                            plot_ui.points(
+                                                Points::new(c.name.clone(), vec![[x, y]])
+                                                    .shape(MarkerShape::Circle)
+                                                    .radius(POINT_GIZMO_SIZE * 0.66)
+                                                    .filled(false)
+                                                    .color(Color32::WHITE),
+                                            );
+                                            plot_ui.points(
+                                                Points::new(c.name.clone(), vec![[x, y]])
+                                                    .shape(MarkerShape::Plus)
+                                                    .radius(POINT_GIZMO_SIZE)
+                                                    .color(c.color),
+                                            );
 
                                             plot_ui.text(
                                                 Text::new(
